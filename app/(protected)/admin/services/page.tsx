--- conflicted
+++ resolved
@@ -2291,11 +2291,8 @@
 };
 
 function AdminServicesPage() {
-<<<<<<< HEAD
-=======
   // Hooks
   const user = useCurrentUser();
->>>>>>> 6e371daf
   const { appName } = useAppNameWithFallback();
 
   // Set document title using useEffect for client-side
